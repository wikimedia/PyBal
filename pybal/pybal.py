--- conflicted
+++ resolved
@@ -100,7 +100,6 @@
 
         return lookup.addCallback(self._hostnameResolved, query)
     
-<<<<<<< HEAD
     def _hostnameResolved(self, (answers, authority, additional), query):
         self.ip = [socket.inet_ntop(self.addressFamily, r.payload.address)
                    for r in answers
@@ -112,13 +111,6 @@
         #          if r.name == query.name and r.type == query.type])   
         
         print "Resolved", self.host, "to addresses", " ".join(self.ip) 
-=======
-    def _hostnameResolved(self, lookupResult):
-        try:
-            self.ip = lookupResult[0][0].payload.dottedQuad()   # FIXME: IPv6
-        except Exception:
-            pass
->>>>>>> 72641a8f
 
     def destroy(self):
         self.enabled = False
